"""
A model for the disasters data with a changepoint, with missing data

changepoint ~ U(0,110)
early_mean ~ Exp(1.)
late_mean ~ Exp(1.)
disasters[t] ~ Po(early_mean if t <= switchpoint, late_mean otherwise)

"""
__all__ = ['swichpoint','early_mean','late_mean','disasters']

from pymc import DiscreteUniform, Exponential, deterministic, Poisson, Uniform, Lambda, MCMC, observed, poisson_like
from pymc.distributions import Impute
import numpy as np

<<<<<<< HEAD
# Missing values indicated by NaNs.
disasters_array =   np.array([ 4, 5, 4, 0, 1, 4, 3, 4, 0, 6, 3, 3, 4, 0, 2, 6,
                   3, 3, 5, 4, 5, 3, 1, 4, 4, 1, 5, 5, 3, 4, 2, 5,
                   2, 2, 3, 4, 2, 1, 3, np.nan, 2, 1, 1, 1, 1, 3, 0, 0,
                   1, 0, 1, 1, 0, 0, 3, 1, 0, 3, 2, 2, 0, 1, 1, 1,
                   0, 1, 0, 1, 0, 0, 0, 2, 1, 0, 0, 0, 1, 1, 0, 2,
                   3, 3, 1, np.nan, 2, 1, 1, 1, 1, 2, 4, 2, 0, 0, 1, 4,
=======
# Missing values indicated by None placeholders
disasters_array =   np.array([ 4, 5, 4, 0, 1, 4, 3, 4, 0, 6, 3, 3, 4, 0, 2, 6,
                   3, 3, 5, 4, 5, 3, 1, 4, 4, 1, 5, 5, 3, 4, 2, 5,
                   2, 2, 3, 4, 2, 1, 3, None, 2, 1, 1, 1, 1, 3, 0, 0,
                   1, 0, 1, 1, 0, 0, 3, 1, 0, 3, 2, 2, 0, 1, 1, 1,
                   0, 1, 0, 1, 0, 0, 0, 2, 1, 0, 0, 0, 1, 1, 0, 2,
                   3, 3, 1, None, 2, 1, 1, 1, 1, 2, 4, 2, 0, 0, 1, 4,
>>>>>>> 7253fb0d
                   0, 0, 0, 1, 0, 0, 0, 0, 0, 1, 0, 0, 1, 0, 1])


# Switchpoint
s = DiscreteUniform('s', lower=0, upper=110)
# Early mean
e = Exponential('e', beta=1)
# Late mean
l = Exponential('l', beta=1)

@deterministic(plot=False)
def r(s=s, e=e, l=l):
    """Allocate appropriate mean to time series"""
    out = np.empty(len(disasters_array))
    # Early mean prior to switchpoint
    out[:s] = e
    # Late mean following switchpoint
    out[s:] = l
    return out


# Where the mask is true, the value is taken as missing.
<<<<<<< HEAD
D = Impute('D', Poisson, disasters_array, mu=r)
=======
D = Impute('D', Poisson, disasters_array, missing=None, mu=r)
>>>>>>> 7253fb0d
<|MERGE_RESOLUTION|>--- conflicted
+++ resolved
@@ -13,15 +13,6 @@
 from pymc.distributions import Impute
 import numpy as np
 
-<<<<<<< HEAD
-# Missing values indicated by NaNs.
-disasters_array =   np.array([ 4, 5, 4, 0, 1, 4, 3, 4, 0, 6, 3, 3, 4, 0, 2, 6,
-                   3, 3, 5, 4, 5, 3, 1, 4, 4, 1, 5, 5, 3, 4, 2, 5,
-                   2, 2, 3, 4, 2, 1, 3, np.nan, 2, 1, 1, 1, 1, 3, 0, 0,
-                   1, 0, 1, 1, 0, 0, 3, 1, 0, 3, 2, 2, 0, 1, 1, 1,
-                   0, 1, 0, 1, 0, 0, 0, 2, 1, 0, 0, 0, 1, 1, 0, 2,
-                   3, 3, 1, np.nan, 2, 1, 1, 1, 1, 2, 4, 2, 0, 0, 1, 4,
-=======
 # Missing values indicated by None placeholders
 disasters_array =   np.array([ 4, 5, 4, 0, 1, 4, 3, 4, 0, 6, 3, 3, 4, 0, 2, 6,
                    3, 3, 5, 4, 5, 3, 1, 4, 4, 1, 5, 5, 3, 4, 2, 5,
@@ -29,7 +20,6 @@
                    1, 0, 1, 1, 0, 0, 3, 1, 0, 3, 2, 2, 0, 1, 1, 1,
                    0, 1, 0, 1, 0, 0, 0, 2, 1, 0, 0, 0, 1, 1, 0, 2,
                    3, 3, 1, None, 2, 1, 1, 1, 1, 2, 4, 2, 0, 0, 1, 4,
->>>>>>> 7253fb0d
                    0, 0, 0, 1, 0, 0, 0, 0, 0, 1, 0, 0, 1, 0, 1])
 
 
@@ -52,8 +42,4 @@
 
 
 # Where the mask is true, the value is taken as missing.
-<<<<<<< HEAD
-D = Impute('D', Poisson, disasters_array, mu=r)
-=======
-D = Impute('D', Poisson, disasters_array, missing=None, mu=r)
->>>>>>> 7253fb0d
+D = Impute('D', Poisson, disasters_array, missing=None, mu=r)